--- conflicted
+++ resolved
@@ -18,14 +18,8 @@
 Dependencies
 ------------
 
-<<<<<<< HEAD
-
-#### Python Versions
-Currently, we support Python 3.6 and Python 3.7. Python 3.8 is not currently supported since TensorFlow 1.x is not supported for Python 3.8.
-=======
 #### Python Versions
 Currently, we support Python 3.6, 3.7, and 3.8.
->>>>>>> 45882300
 
 #### libsndfile (Linux only)
 BirdVoxClassify depends on the PySoundFile module to load audio files, which itself depends on the non-Python library libsndfile.
